version: "2.3"
services:
  local_notebook:
    build: ..
    volumes:
      - ./notebooks/models:/notebooks/models
      - $HOME/data/static:/notebooks/data
      - ./notebooks:/notebooks
      - ../ml-utils:/src/ml-utils
      - ../nnfabrik:/src/nnfabrik
      - ../NIPS-System-Identification:/src/nips
      - ../nnsysident:/src/nnsysident
      - /tmp/djcache:/cache
    ports:
      - "8888:8888"
    env_file: .env

  local_debug:
    build: ..
    volumes:
      - ./notebooks/models:/notebooks/models
      - $HOME/data/static:/notebooks/data
      - ./notebooks:/notebooks
      - ../ml-utils:/src/ml-utils
      - ../nnfabrik:/src/nnfabrik
      - ../NIPS-System-Identification:/src/nips
      - ../nnsysident:/src/nnsysident
      - /tmp/djcache:/cache
    entrypoint: /usr/local/bin/python3
    env_file: .env

  gpu_job:
    build: ..
    volumes:
      - ./notebooks/models:/notebooks/models
      - /var/sinz-shared/mouse/toliaslab/static:/notebooks/data
      - ./notebooks:/notebooks
      - ../ml-utils:/src/ml-utils
      - ../NIPS-System-Identification:/src/nips
      - ../nnsysident:/src/nnsysident
      - /tmp/djcache:/cache
    env_file: .env
    runtime: nvidia
    entrypoint: /usr/local/bin/python3
    command: run.py

  gpu_notebook:
    build: ..
    volumes:
      - ./notebooks/models:/notebooks/models
      - /var/sinz-shared/mouse/toliaslab/static:/notebooks/data
      - ./notebooks:/notebooks
      - ../ml-utils:/src/ml-utils
      - ../nnfabrik:/src/nnfabrik
      - ../NIPS-System-Identification:/src/nips
      - ../nnsysident:/src/nnsysident
      - /tmp/djcache:/cache
    env_file: .env
    ports:
      - "8888:8888"
    environment:
<<<<<<< HEAD
      - DISPLAY=$DISPLAY
      - NVIDIA_VISIBLE_DEVICES=0
  gpu-server_develop:
    build: .
    ports:
      - "8888:8888"
    volumes:
      - /var/lib/nova/sinz-shared:/data
      - ../projects:/notebooks
    env_file: .env
    environment:
      - DISPLAY=$DISPLAY
    runtime: nvidia
  server_develop:
    build: .
    ports:
      - "8888:8888"
    volumes:
      - ../../../var/sinz-shared:/data
      - ../projects:/notebooks
    env_file: .env
    environment:
      - DISPLAY=$DISPLAY
    runtime: nvidia
  gpu_server_playground:
    build: .
    ports:
      - "8888:8888"
    volumes:
      - /var/lib/nova/sinz-shared:/data
    env_file: .env
    environment:
      - DISPLAY=$DISPLAY
    runtime: nvidia
=======
      - NVIDIA_VISIBLE_DEVICES=0
    runtime: nvidia








#version: '2.3'
#services:
#  notebook:
#    build: .
#    env_file: .env
#    ports:
#      - "5003:8888"
#    volumes:
#      - ../data:/data
#      #- /mnt/qb/data:/data
#      - /tmp:/tmp
#      - .:/src/nnfabrik
#      - ./notebooks:/notebooks
#    environment:
#      - DISPLAY=$DISPLAY
#      - NVIDIA_VISIBLE_DEVICES=0
>>>>>>> 0eef9529
<|MERGE_RESOLUTION|>--- conflicted
+++ resolved
@@ -59,66 +59,4 @@
     ports:
       - "8888:8888"
     environment:
-<<<<<<< HEAD
-      - DISPLAY=$DISPLAY
-      - NVIDIA_VISIBLE_DEVICES=0
-  gpu-server_develop:
-    build: .
-    ports:
-      - "8888:8888"
-    volumes:
-      - /var/lib/nova/sinz-shared:/data
-      - ../projects:/notebooks
-    env_file: .env
-    environment:
-      - DISPLAY=$DISPLAY
-    runtime: nvidia
-  server_develop:
-    build: .
-    ports:
-      - "8888:8888"
-    volumes:
-      - ../../../var/sinz-shared:/data
-      - ../projects:/notebooks
-    env_file: .env
-    environment:
-      - DISPLAY=$DISPLAY
-    runtime: nvidia
-  gpu_server_playground:
-    build: .
-    ports:
-      - "8888:8888"
-    volumes:
-      - /var/lib/nova/sinz-shared:/data
-    env_file: .env
-    environment:
-      - DISPLAY=$DISPLAY
-    runtime: nvidia
-=======
-      - NVIDIA_VISIBLE_DEVICES=0
-    runtime: nvidia
-
-
-
-
-
-
-
-
-#version: '2.3'
-#services:
-#  notebook:
-#    build: .
-#    env_file: .env
-#    ports:
-#      - "5003:8888"
-#    volumes:
-#      - ../data:/data
-#      #- /mnt/qb/data:/data
-#      - /tmp:/tmp
-#      - .:/src/nnfabrik
-#      - ./notebooks:/notebooks
-#    environment:
-#      - DISPLAY=$DISPLAY
-#      - NVIDIA_VISIBLE_DEVICES=0
->>>>>>> 0eef9529
+      - NVIDIA_VISIBLE_DEVICES=0