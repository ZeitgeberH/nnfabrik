--- conflicted
+++ resolved
@@ -1,28 +1,5 @@
 # importing the tables here is a trick to get IntelliSense to work
 from nnfabrik.main import Fabrikant, Trainer, Dataset, Model, Seed, my_nnfabrik
-<<<<<<< HEAD
-from nnfabrik.templates.transfer.recipes import (
-    # TrainedModelTransferRecipe,
-    DatasetTransferRecipe,
-    ModelTransferRecipe,
-    TrainerTransferRecipe,
-    TrainerDatasetTransferRecipe,
-)
-
-
-# define nnfabrik tables here
-my_nnfabrik(
-    "nnfabrik_example",
-    context=locals(),
-    additional_tables=(
-        # TrainedModelTransferRecipe,
-        DatasetTransferRecipe,
-        ModelTransferRecipe,
-        TrainerTransferRecipe,
-        TrainerDatasetTransferRecipe,
-    ),
-)
-=======
 # from nnfabrik.templates.transfer.recipes import (
 #     TrainedModelTransferRecipe,
 #     DatasetTransferRecipe,
@@ -43,5 +20,4 @@
 #         TrainerTransferRecipe,
 #         TrainerDatasetTransferRecipe,
 #     ),
-# )
->>>>>>> 8a11b2c1
+# )