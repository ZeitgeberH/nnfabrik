--- conflicted
+++ resolved
@@ -11,12 +11,6 @@
 
     def forward(self, x):
         return self.lin2(self.lin1(x))
-<<<<<<< HEAD
     
 def toy_model(dataloaders, seed, kern=16, kern2=32):
-=======
-
-
-def toy_model(trainloader, seed, kern=16, kern2=32):
->>>>>>> 024ae662
-    return ToyModel(kern=kern, kern2=kern2)+    return ToyModel(kern=kern, kern2=kern2)
